pub(crate) mod communication_interface;

pub use communication_interface::CommunicationInterface;

use crate::config::TargetSelector;
use crate::error;
use crate::{
    architecture::{
        arm::{memory::ADIMemoryInterface, ArmCommunicationInterface},
        riscv::{communication_interface::RiscvCommunicationInterface, Riscv32},
    },
    Error, MemoryInterface,
};
use crate::{DebugProbeError, Memory, Probe};
use std::{cell::RefCell, rc::Rc};

pub trait CoreRegister: Clone + From<u32> + Into<u32> + Sized + std::fmt::Debug {
    const ADDRESS: u32;
    const NAME: &'static str;
}

#[derive(Debug, Copy, Clone)]
pub struct CoreRegisterAddress(pub u16);

impl From<CoreRegisterAddress> for u32 {
    fn from(value: CoreRegisterAddress) -> Self {
        u32::from(value.0)
    }
}

impl From<u16> for CoreRegisterAddress {
    fn from(value: u16) -> Self {
        CoreRegisterAddress(value)
    }
}
#[derive(Debug, Clone)]
pub struct CoreInformation {
    pub pc: u32,
}

#[derive(Debug, Clone)]
pub struct RegisterDescription {
    pub(crate) name: &'static str,
    pub(crate) kind: RegisterKind,
    pub(crate) address: CoreRegisterAddress,
}

impl RegisterDescription {
    pub fn name(&self) -> &'static str {
        self.name
    }
}

impl From<RegisterDescription> for CoreRegisterAddress {
    fn from(description: RegisterDescription) -> CoreRegisterAddress {
        description.address
    }
}

impl From<&RegisterDescription> for CoreRegisterAddress {
    fn from(description: &RegisterDescription) -> CoreRegisterAddress {
        description.address
    }
}

#[derive(Debug, Clone, Copy)]
pub(crate) enum RegisterKind {
    General,
    PC,
}

/// Register description for a core.

#[derive(Debug)]
pub struct RegisterFile {
    pub(crate) platform_registers: &'static [RegisterDescription],

    pub(crate) program_counter: &'static RegisterDescription,

    pub(crate) stack_pointer: &'static RegisterDescription,

    pub(crate) return_address: &'static RegisterDescription,

    pub(crate) argument_registers: &'static [RegisterDescription],
    pub(crate) result_registers: &'static [RegisterDescription],
}

impl RegisterFile {
    pub fn registers(&self) -> impl Iterator<Item = &RegisterDescription> {
        self.platform_registers.iter()
    }

    pub fn program_counter(&self) -> &RegisterDescription {
        &self.program_counter
    }

    pub fn stack_pointer(&self) -> &RegisterDescription {
        &self.stack_pointer
    }

    pub fn return_address(&self) -> &RegisterDescription {
        &self.return_address
    }

    pub fn argument_register(&self, index: usize) -> &RegisterDescription {
        &self.argument_registers[index]
    }

    pub fn get_argument_register(&self, index: usize) -> Option<&RegisterDescription> {
        self.argument_registers.get(index)
    }

    pub fn result_register(&self, index: usize) -> &RegisterDescription {
        &self.result_registers[index]
    }

    pub fn get_result_register(&self, index: usize) -> Option<&RegisterDescription> {
        self.result_registers.get(index)
    }

    pub fn platform_register(&self, index: usize) -> &RegisterDescription {
        &self.platform_registers[index]
    }

    pub fn get_platform_register(&self, index: usize) -> Option<&RegisterDescription> {
        self.platform_registers.get(index)
    }
}

pub trait CoreInterface {
    /// Wait until the core is halted. If the core does not halt on its own,
    /// a [`DebugProbeError::Timeout`] error will be returned.
    ///
    /// [`DebugProbeError::Timeout`]: ../probe/debug_probe/enum.DebugProbeError.html#variant.Timeout
    fn wait_for_core_halted(&mut self) -> Result<(), error::Error>;

    /// Check if the core is halted. If the core does not halt on its own,
    /// a [`CoreError::Timeout`] error will be returned.
    ///
    /// [`CoreError::Timeout`]: ../probe/debug_probe/enum.CoreError.html#variant.Timeout
    fn core_halted(&self) -> Result<bool, error::Error>;

    fn status(&mut self) -> Result<CoreStatus, error::Error>;

    /// Try to halt the core. This function ensures the core is actually halted, and
    /// returns a [`CoreError::Timeout`] otherwise.
    ///
    /// [`CoreError::Timeout`]: ../probe/debug_probe/enum.CoreError.html#variant.Timeout
    fn halt(&mut self) -> Result<CoreInformation, error::Error>;

    fn run(&mut self) -> Result<(), error::Error>;

    /// Reset the core, and then continue to execute instructions. If the core
    /// should be halted after reset, use the [`reset_and_halt`] function.
    ///
    /// [`reset_and_halt`]: trait.Core.html#tymethod.reset_and_halt
    fn reset(&self) -> Result<(), error::Error>;

    /// Reset the core, and then immediately halt. To continue execution after
    /// reset, use the [`reset`] function.
    ///
    /// [`reset`]: trait.Core.html#tymethod.reset
    fn reset_and_halt(&mut self) -> Result<CoreInformation, error::Error>;

    /// Steps one instruction and then enters halted state again.
    fn step(&mut self) -> Result<CoreInformation, error::Error>;

    fn read_core_reg(&self, address: CoreRegisterAddress) -> Result<u32, error::Error>;

    fn write_core_reg(&self, address: CoreRegisterAddress, value: u32) -> Result<(), error::Error>;

    fn get_available_breakpoint_units(&self) -> Result<u32, error::Error>;

    fn enable_breakpoints(&mut self, state: bool) -> Result<(), error::Error>;

    fn set_breakpoint(&self, bp_unit_index: usize, addr: u32) -> Result<(), error::Error>;

    fn clear_breakpoint(&self, unit_index: usize) -> Result<(), error::Error>;

    fn registers(&self) -> &'static RegisterFile;

    fn memory(&self) -> Memory;
    fn hw_breakpoints_enabled(&self) -> bool;

    fn architecture(&self) -> Architecture;
}

impl MemoryInterface for Core {
    fn read32(&mut self, address: u32) -> Result<u32, Error> {
        self.memory().read32(address)
    }

    fn read8(&mut self, address: u32) -> Result<u8, Error> {
        self.memory().read8(address)
    }

    fn read_block32(&mut self, address: u32, data: &mut [u32]) -> Result<(), Error> {
        self.memory().read_block32(address, data)
    }
    fn read_block8(&mut self, address: u32, data: &mut [u8]) -> Result<(), Error> {
        self.memory().read_block8(address, data)
    }

    fn write32(&mut self, addr: u32, data: u32) -> Result<(), Error> {
        self.memory().write32(addr, data)
    }
    fn write8(&mut self, addr: u32, data: u8) -> Result<(), Error> {
        self.memory().write8(addr, data)
    }
    fn write_block32(&mut self, addr: u32, data: &[u32]) -> Result<(), Error> {
        self.memory().write_block32(addr, data)
    }
    fn write_block8(&mut self, addr: u32, data: &[u8]) -> Result<(), Error> {
        self.memory().write_block8(addr, data)
    }
}

// dyn_clone::clone_trait_object!(CoreInterface);

// struct CoreVisitor;

// impl<'de> serde::de::Visitor<'de> for CoreVisitor {
//     type Value = Core;

//     fn expecting(&self, formatter: &mut std::fmt::Formatter) -> std::fmt::Result {
//         write!(formatter, "an existing core name")
//     }

//     fn visit_str<E>(self, s: &str) -> Result<Self::Value, E>
//     where
//         E: serde::de::Error,
//     {
//         if let Some(core) = get_core(s) {
//             Ok(core)
//         } else {
//             Err(Error::invalid_value(
//                 Unexpected::Other(&format!("Core {} does not exist.", s)),
//                 &self,
//             ))
//         }
//     }
// }

// impl<'de> serde::Deserialize<'de> for Box<dyn CoreInterface> {
//     fn deserialize<D: serde::Deserializer<'de>>(deserializer: D) -> Result<Self, D::Error> {
//         deserializer.deserialize_identifier(CoreVisitor)
//     }
// }

#[derive(Copy, Clone)]
pub enum CoreType {
    M3,
    M4,
    M33,
    M0,
    Riscv,
    M7,
}

impl CoreType {
<<<<<<< HEAD
    pub fn attach(&self, session: Session, memory: Memory, id: usize) -> Core {
        match self {
            CoreType::M4 => Core::new(id, crate::architecture::arm::m4::M4::new(session, memory)),
            CoreType::M33 => {
                Core::new(id, crate::architecture::arm::m33::M33::new(session, memory))
            }
            CoreType::M0 => Core::new(id, crate::architecture::arm::m0::M0::new(session, memory)),
=======
    pub fn attach_arm(&self, interface: ArmCommunicationInterface) -> Result<Core, Error> {
        let memory = if let Some(memory) = interface.dedicated_memory_interface()? {
            memory
        } else {
            // TODO: Change this to actually grab the proper memory IF.
            // For now always use the ARM IF.
            Memory::new(
                ADIMemoryInterface::<ArmCommunicationInterface>::new(interface, 0)
                    .map_err(Error::architecture_specific)?,
            )
        };

        Ok(match self {
            // TODO: Change this once the new archtecture structure for ARM hits.
            // Cortex-M3, M4 and M7 use the Armv7[E]-M architecture and are
            // identical for our purposes.
            CoreType::M3 | CoreType::M4 | CoreType::M7 => {
                Core::new(crate::architecture::arm::m4::M4::new(memory)?)
            }
            CoreType::M33 => Core::new(crate::architecture::arm::m33::M33::new(memory)?),
            CoreType::M0 => Core::new(crate::architecture::arm::m0::M0::new(memory)?),
            _ => {
                return Err(Error::UnableToOpenProbe(
                    "Core architecture and Probe mismatch.",
                ))
            }
        })
    }

    pub fn attach_riscv(&self, interface: RiscvCommunicationInterface) -> Result<Core, Error> {
        Ok(match self {
            CoreType::Riscv => Core::new(Riscv32::new(interface)),
            _ => {
                return Err(Error::UnableToOpenProbe(
                    "Core architecture and Probe mismatch.",
                ))
            }
        })
    }

    pub(crate) fn from_string(name: impl AsRef<str>) -> Option<Self> {
        match &name.as_ref().to_ascii_lowercase()[..] {
            "m0" => Some(CoreType::M0),
            "m4" => Some(CoreType::M4),
            "m3" => Some(CoreType::M3),
            "m33" => Some(CoreType::M33),
            "riscv" => Some(CoreType::Riscv),
            "m7" => Some(CoreType::M7),
            _ => None,
>>>>>>> 57a658fc
        }
    }
}

pub struct Core {
    inner: Rc<RefCell<dyn CoreInterface>>,
    breakpoints: Vec<Breakpoint>,
    id: usize,
}

impl Core {
    pub fn new(id: usize, core: impl CoreInterface + 'static) -> Self {
        Self {
            inner: Rc::new(RefCell::new(core)),
            breakpoints: Vec::new(),
            id,
        }
    }

    pub fn auto_attach(target: impl Into<TargetSelector>) -> Result<Core, error::Error> {
        // Get a list of all available debug probes.
        let probes = Probe::list_all();

        // Use the first probe found.
        let probe = probes[0].open()?;

        // Attach to a chip.
        let session = probe.attach(target)?;

        // Select a core.
        session.attach_to_core(0)
    }

    pub fn id(&self) -> usize {
        self.id
    }

    /// Wait until the core is halted. If the core does not halt on its own,
    /// a [`DebugProbeError::Timeout`] error will be returned.
    ///
    /// [`DebugProbeError::Timeout`]: ../probe/debug_probe/enum.DebugProbeError.html#variant.Timeout
    pub fn wait_for_core_halted(&self) -> Result<(), error::Error> {
        self.inner.borrow_mut().wait_for_core_halted()
    }

    /// Check if the core is halted. If the core does not halt on its own,
    /// a [`CoreError::Timeout`] error will be returned.
    ///
    /// [`CoreError::Timeout`]: ../probe/debug_probe/enum.CoreError.html#variant.Timeout
    pub fn core_halted(&self) -> Result<bool, error::Error> {
        self.inner.borrow().core_halted()
    }

    /// Try to halt the core. This function ensures the core is actually halted, and
    /// returns a [`CoreError::Timeout`] otherwise.
    ///
    /// [`CoreError::Timeout`]: ../probe/debug_probe/enum.CoreError.html#variant.Timeout
    pub fn halt(&self) -> Result<CoreInformation, error::Error> {
        self.inner.borrow_mut().halt()
    }

    pub fn run(&self) -> Result<(), error::Error> {
        self.inner.borrow_mut().run()
    }

    /// Reset the core, and then continue to execute instructions. If the core
    /// should be halted after reset, use the [`reset_and_halt`] function.
    ///
    /// [`reset_and_halt`]: trait.Core.html#tymethod.reset_and_halt
    pub fn reset(&self) -> Result<(), error::Error> {
        self.inner.borrow().reset()
    }

    /// Reset the core, and then immediately halt. To continue execution after
    /// reset, use the [`reset`] function.
    ///
    /// [`reset`]: trait.Core.html#tymethod.reset
    pub fn reset_and_halt(&self) -> Result<CoreInformation, error::Error> {
        self.inner.borrow_mut().reset_and_halt()
    }

    /// Steps one instruction and then enters halted state again.
    pub fn step(&self) -> Result<CoreInformation, error::Error> {
        self.inner.borrow_mut().step()
    }

    pub fn status(&self) -> Result<CoreStatus, error::Error> {
        self.inner.borrow_mut().status()
    }

    pub fn read_core_reg(
        &self,
        address: impl Into<CoreRegisterAddress>,
    ) -> Result<u32, error::Error> {
        self.inner.borrow().read_core_reg(address.into())
    }

    pub fn write_core_reg(
        &self,
        address: CoreRegisterAddress,
        value: u32,
    ) -> Result<(), error::Error> {
        self.inner.borrow().write_core_reg(address, value)
    }

    pub fn get_available_breakpoint_units(&self) -> Result<u32, error::Error> {
        self.inner.borrow().get_available_breakpoint_units()
    }

    fn enable_breakpoints(&self, state: bool) -> Result<(), error::Error> {
        self.inner.borrow_mut().enable_breakpoints(state)
    }

    pub fn registers(&self) -> &'static RegisterFile {
        self.inner.borrow().registers()
    }

    pub fn memory(&self) -> Memory {
        self.inner.borrow().memory()
    }

    pub fn read_word_32(&self, address: u32) -> Result<u32, error::Error> {
        self.inner.borrow_mut().memory().read32(address)
    }

    pub fn read_word_8(&self, address: u32) -> Result<u8, error::Error> {
        self.inner.borrow_mut().memory().read8(address)
    }

    pub fn read_32(&self, address: u32, data: &mut [u32]) -> Result<(), error::Error> {
        self.inner.borrow_mut().memory().read_block32(address, data)
    }

    pub fn read_8(&self, address: u32, data: &mut [u8]) -> Result<(), error::Error> {
        self.inner.borrow_mut().memory().read_block8(address, data)
    }

    pub fn write_word_32(&self, addr: u32, data: u32) -> Result<(), error::Error> {
        self.inner.borrow_mut().memory().write32(addr, data)
    }

    pub fn write_word_8(&self, addr: u32, data: u8) -> Result<(), error::Error> {
        self.inner.borrow_mut().memory().write8(addr, data)
    }

    pub fn write_32(&self, addr: u32, data: &[u32]) -> Result<(), error::Error> {
        self.inner.borrow_mut().memory().write_block32(addr, data)
    }

    pub fn write_8(&self, addr: u32, data: &[u8]) -> Result<(), error::Error> {
        self.inner.borrow_mut().memory().write_block8(addr, data)
    }

    /// Set a hardware breakpoint
    ///
    /// This function will try to set a hardware breakpoint. The amount
    /// of hardware breakpoints which are supported is chip specific,
    /// and can be queried using the `get_available_breakpoint_units` function.
    pub fn set_hw_breakpoint(&mut self, address: u32) -> Result<(), error::Error> {
        log::debug!("Trying to set HW breakpoint at address {:#08x}", address);

        // Get the number of HW breakpoints available
        let num_hw_breakpoints = self.get_available_breakpoint_units()? as usize;

        log::debug!("{} HW breakpoints are supported.", num_hw_breakpoints);

        if num_hw_breakpoints <= self.breakpoints.len() {
            // We cannot set additional breakpoints
            log::warn!("Maximum number of breakpoints ({}) reached, unable to set additional HW breakpoint.", num_hw_breakpoints);

            // TODO: Better error here
            return Err(error::Error::Probe(DebugProbeError::Unknown));
        }

        if !self.inner.borrow().hw_breakpoints_enabled() {
            self.enable_breakpoints(true)?;
        }

        let bp_unit = self.find_free_breakpoint_unit();

        log::debug!("Using comparator {} of breakpoint unit", bp_unit);
        // actually set the breakpoint
        self.inner.borrow_mut().set_breakpoint(bp_unit, address)?;

        self.breakpoints.push(Breakpoint {
            address,
            register_hw: bp_unit,
        });

        Ok(())
    }

    pub fn clear_hw_breakpoint(&mut self, address: u32) -> Result<(), error::Error> {
        let bp_position = self.breakpoints.iter().position(|bp| bp.address == address);

        match bp_position {
            Some(bp_position) => {
                let bp = &self.breakpoints[bp_position];
                self.inner.borrow_mut().clear_breakpoint(bp.register_hw)?;

                // We only remove the breakpoint if we have actually managed to clear it.
                self.breakpoints.swap_remove(bp_position);
                Ok(())
            }
            None => Err(error::Error::Probe(DebugProbeError::Unknown)),
        }
    }

    fn find_free_breakpoint_unit(&self) -> usize {
        let mut used_bp: Vec<_> = self.breakpoints.iter().map(|bp| bp.register_hw).collect();
        used_bp.sort();

        let mut free_bp = 0;

        for bp in used_bp {
            if bp == free_bp {
                free_bp += 1;
            } else {
                return free_bp;
            }
        }

        free_bp
    }
}

pub struct CoreList(Vec<CoreType>);

impl CoreList {
    pub fn new(cores: Vec<CoreType>) -> Self {
        Self(cores)
    }
}

impl std::ops::Deref for CoreList {
    type Target = Vec<CoreType>;
    fn deref(&self) -> &Self::Target {
        &self.0
    }
}

#[derive(Debug, Copy, Clone, PartialEq)]
pub struct BreakpointId(usize);

impl BreakpointId {
    pub fn new(id: usize) -> Self {
        BreakpointId(id)
    }
}

#[derive(Clone)]
pub struct Breakpoint {
    address: u32,
    register_hw: usize,
}

pub enum Architecture {
    ARM,
    RISCV,
}

#[derive(Debug, PartialEq, Copy, Clone)]
pub enum CoreStatus {
    Running,
    Halted(HaltReason),
    Sleeping,
}

impl CoreStatus {
    pub fn is_halted(&self) -> bool {
        match self {
            CoreStatus::Halted(_) => true,
            _ => false,
        }
    }
}

#[derive(Debug, PartialEq, Copy, Clone)]
pub enum HaltReason {
    /// Core halted due to a breakpoint, either
    /// a *soft* or a *hard* breakpoint.
    Breakpoint,
    /// Core halted due to an exception, e.g. an
    /// an interrupt.
    Exception,
    /// Core halted due to a data watchpoint
    Watchpoint,
    /// Core halted after single step
    Step,
    /// Core halted because of a debugger request
    Request,
    /// External halt request
    External,
    /// Unknown reason for halt. This can happen for
    /// example when the core is already halted when we connect.
    Unknown,
}<|MERGE_RESOLUTION|>--- conflicted
+++ resolved
@@ -258,24 +258,17 @@
 }
 
 impl CoreType {
-<<<<<<< HEAD
-    pub fn attach(&self, session: Session, memory: Memory, id: usize) -> Core {
-        match self {
-            CoreType::M4 => Core::new(id, crate::architecture::arm::m4::M4::new(session, memory)),
-            CoreType::M33 => {
-                Core::new(id, crate::architecture::arm::m33::M33::new(session, memory))
-            }
-            CoreType::M0 => Core::new(id, crate::architecture::arm::m0::M0::new(session, memory)),
-=======
-    pub fn attach_arm(&self, interface: ArmCommunicationInterface) -> Result<Core, Error> {
+    pub fn attach_arm(
+        &self,
+        interface: ArmCommunicationInterface,
+        id: usize,
+    ) -> Result<Core, Error> {
         let memory = if let Some(memory) = interface.dedicated_memory_interface()? {
             memory
         } else {
-            // TODO: Change this to actually grab the proper memory IF.
-            // For now always use the ARM IF.
             Memory::new(
                 ADIMemoryInterface::<ArmCommunicationInterface>::new(interface, 0)
-                    .map_err(Error::architecture_specific)?,
+                    .map_err(|(_i, e)| Error::architecture_specific(e))?,
             )
         };
 
@@ -284,10 +277,10 @@
             // Cortex-M3, M4 and M7 use the Armv7[E]-M architecture and are
             // identical for our purposes.
             CoreType::M3 | CoreType::M4 | CoreType::M7 => {
-                Core::new(crate::architecture::arm::m4::M4::new(memory)?)
+                Core::new(id, crate::architecture::arm::m4::M4::new(memory)?)
             }
-            CoreType::M33 => Core::new(crate::architecture::arm::m33::M33::new(memory)?),
-            CoreType::M0 => Core::new(crate::architecture::arm::m0::M0::new(memory)?),
+            CoreType::M33 => Core::new(id, crate::architecture::arm::m33::M33::new(memory)?),
+            CoreType::M0 => Core::new(id, crate::architecture::arm::m0::M0::new(memory)?),
             _ => {
                 return Err(Error::UnableToOpenProbe(
                     "Core architecture and Probe mismatch.",
@@ -296,9 +289,13 @@
         })
     }
 
-    pub fn attach_riscv(&self, interface: RiscvCommunicationInterface) -> Result<Core, Error> {
+    pub fn attach_riscv(
+        &self,
+        interface: RiscvCommunicationInterface,
+        id: usize,
+    ) -> Result<Core, Error> {
         Ok(match self {
-            CoreType::Riscv => Core::new(Riscv32::new(interface)),
+            CoreType::Riscv => Core::new(id, Riscv32::new(interface)),
             _ => {
                 return Err(Error::UnableToOpenProbe(
                     "Core architecture and Probe mismatch.",
@@ -316,7 +313,6 @@
             "riscv" => Some(CoreType::Riscv),
             "m7" => Some(CoreType::M7),
             _ => None,
->>>>>>> 57a658fc
         }
     }
 }
